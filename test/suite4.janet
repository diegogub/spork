(use ./helper)
(import ../spork/regex)

(start-suite 4)

(assert (regex/match `abc` `abcdefg`) "match 1")
(assert (regex/match `a.c` `azcdefg`) "match 2")
(assert (regex/match `a\s+c` `a    cdefg`) "match 3")
(assert (not (regex/match `a\s+c` `acdefg`)) "match 4")

(assert (regex/match `(?:abc){4}` "abcabcabcabc") "match 5")
(assert (deep= @["abc" "abc" "abc" "abc"]
               (regex/match `(?:(abc)){4}` "abcabcabcabc"))
        "match 6")

<<<<<<< HEAD
(assert (regex/match `\a+` `Xy`) "match 7")
(assert (regex/match `\w+` `Xy0`) "match 8")
=======
(assert (regex/match `cat|dog` "cat") "match 6")
(assert (regex/match `cat|dog` "dog") "match 7")
(assert (not (regex/match `cat|dog` "mouse")) "match 8")
(assert (regex/match `cat|dog|mouse` "mouse") "match 9")
(assert (regex/match `cat|dog|mouse` "cat") "match 10")
(assert (regex/match `cat|dog|mouse` "dog") "match 11")
(assert (regex/match `(cat|dog|mouse)+` "mousecatdog") "match 12")
>>>>>>> 3e6cdcaa

(end-suite)<|MERGE_RESOLUTION|>--- conflicted
+++ resolved
@@ -13,10 +13,8 @@
                (regex/match `(?:(abc)){4}` "abcabcabcabc"))
         "match 6")
 
-<<<<<<< HEAD
 (assert (regex/match `\a+` `Xy`) "match 7")
 (assert (regex/match `\w+` `Xy0`) "match 8")
-=======
 (assert (regex/match `cat|dog` "cat") "match 6")
 (assert (regex/match `cat|dog` "dog") "match 7")
 (assert (not (regex/match `cat|dog` "mouse")) "match 8")
@@ -24,6 +22,5 @@
 (assert (regex/match `cat|dog|mouse` "cat") "match 10")
 (assert (regex/match `cat|dog|mouse` "dog") "match 11")
 (assert (regex/match `(cat|dog|mouse)+` "mousecatdog") "match 12")
->>>>>>> 3e6cdcaa
 
 (end-suite)